# TODO
# Class Reads where access through SNP position -DONE in SNP MAP
# implement readscore - DONE in combined method to build up SNP MAP which include the readscore
# Heap implemented for storage of Reads - Done

#include the Coverage Monitor...

#Looking if heapq is possible to manage the heap or not especially  id the runtime changes,,
# Redefine ComponentFinder by using max value and also the rank (not sure)
#implement heuristic
#return Readset in the former representation
#Erase SNPS which are unphasable -Not Erase out of structure but counted

import math

from whatshap._core import PyRead as Read
from whatshap._core import PyReadSet as ReadSet
from whatshap._core import PyDPTable as DPTable
from whatshap._core import PyIndexSet as IndexSet
#from whatshap.scripts.whatshap import CoverageMonitor as CovMonitor
from whatshap.priorityqueue import PriorityQueue
from whatshap.coverage import CovMonitor

# TODO: Turn class into function
class Bestreads:
	def __init__(self, readset, positions):
		'''Initialize with the readset containing all reads and the positions which are the SNP variants'''
		self.readset = readset
		self.positions = positions


	def priorityqueue_construction(self, priorityqueue):
		'''Constructiong of the priority queue for the readset, so that each read is in the priority queue and
		sorted by their score'''
		# TODO: use list instead of dict
		SNP_read_map = {}
		for i in range(0, len(self.positions)):
			SNP_read_map[i] = []

		#dictionary to map the SNP positions to an index
		vcf_indices = {position: index for index, position in enumerate(self.positions)}


		skipped_reads = 0
		#if we want to see which SNPs are unphasable need to compute all
		# SNP positions between begin and end position.which may contribute to coverage but not to phasability

		for index, read in enumerate(self.readset):


			if len(read) < 2:
				skipped_reads += 1
				continue

			#score for the sorting of best reads
			score = 0
			#set containing for each read which variants are covered by the read
			SNPset = []

			#for the reads and the vcf indices
			for j in range(0, (len(read))):
				#TODO: use named tuples after merge with master branch: read[j].position
				variant_index= vcf_indices.get(read[j].position)
				if variant_index!= None:
					SNPset.append(variant_index)
					score += 1

			#Check for paired end reads and then
			# changed score subtract SNPs covered physically, but not sequenced
			if len(SNPset)!= (SNPset[len(SNPset)-1] - SNPset[0]+1):
				score = score - ((SNPset[len(SNPset)-1] - SNPset[0]+1)-len(SNPset))

			covered_SNPs = tuple(SNPset)

			# TODO: is should be sufficient to only store the index: priorityqueue.push(score,index)
			priorityqueue.push(score,(index,covered_SNPs))
			# TODO: ... also here
			pq_item = tuple([index,covered_SNPs])
			for m in range(0, len(covered_SNPs)):
				SNP_read_map[covered_SNPs[m]].append(pq_item)
		print("Number of skipped reads:", skipped_reads)

		return (priorityqueue,SNP_read_map)



	#TODO Need to assert somewhere that if less Reads than coverage...?
	#TODO insert the bridging .....
	def read_selection(self, pq,SNP_dict, max_coverage):
		'''Selects the best reads out of the readset depending on the assigned score till max_coverage is reached'''

		# coverage over the SNPs
		coverages = CovMonitor(len(self.positions))

		selected_reads = []

<<<<<<< HEAD
		while not pq.is_empty():
			(read,SNPs)=pq._getitem(0)
=======
		while not pq.isEmpty():
			(read,SNPs)=pq.getitem(0) # TODO: don't use getitem here (only pop)
>>>>>>> 84c4244b
			pq.pop()

			#Setting coverage of extracted read
			begin = SNPs[0]
			end = SNPs [len(SNPs) - 1] + 1
			if coverages.max_coverage_in_range(begin, end) < max_coverage:
				coverages.add_read(begin, end)
				selected_reads.append(read)

			#Reducing the score of all reads covering the same SNPS as the selected read
			for i in range(0,len(SNPs)):
				SNP_reads= SNP_dict[SNPs[i]]

				j=0
				#if it is the extracted read, then remove it from the list, else decrease the score by 1.
				while j< len(SNP_reads):
					r=SNP_reads[j]

					if r ==(read,SNPs):
						removable_read= (read,SNPs)
						SNP_reads.remove(removable_read)
					else:
						readindex= pq._get_index(r)
						old_score=pq._getscore(readindex)
						newscore= old_score -1
						#TODO need to set a minium for the score ?
						pq.change_score(r,newscore)
						j +=1

		return selected_reads

<|MERGE_RESOLUTION|>--- conflicted
+++ resolved
@@ -94,13 +94,9 @@
 
 		selected_reads = []
 
-<<<<<<< HEAD
 		while not pq.is_empty():
-			(read,SNPs)=pq._getitem(0)
-=======
-		while not pq.isEmpty():
-			(read,SNPs)=pq.getitem(0) # TODO: don't use getitem here (only pop)
->>>>>>> 84c4244b
+			(read,SNPs)=pq._getitem(0)# TODO: don't use getitem here (only pop)
+
 			pq.pop()
 
 			#Setting coverage of extracted read
