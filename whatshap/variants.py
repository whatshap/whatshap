--- conflicted
+++ resolved
@@ -12,13 +12,8 @@
 from pysam import AlignedSegment
 
 from .vcf import VcfVariant
-<<<<<<< HEAD
-from .core import Read, ReadSet, NumericSampleIds
 from .bam import SampleBamReader, MultiBamReader, BamReader, AlignmentWithSourceID
-=======
 from .core import Genotype, Read, ReadSet, NumericSampleIds
-from .bam import SampleBamReader, MultiBamReader, BamReader
->>>>>>> 87faeab6
 from .align import edit_distance, edit_distance_affine_gap, kmer_align, enumerate_all_kmers
 from ._variants import _iterate_cigar, _detect_alleles
 
@@ -241,19 +236,14 @@
 
         assert restricted_genotypes is None or len(restricted_genotypes) == len(variants)
         alignments = self._usable_alignments(chromosome, sample, regions)
-<<<<<<< HEAD
-        reads = self._alignments_to_reads(alignments, variants, sample, reference)
+        reads = self._alignments_to_reads(
+             alignments, variants, sample, reference, restricted_genotypes
+        )
         grouped_reads = self._group_reads(
             reads,
             self._supplementary_distance_threshold,
             allow_supplementary_only_groups=self._allow_supplementary_only_read_groups,
         )
-=======
-        reads = self._alignments_to_reads(
-            alignments, variants, sample, reference, restricted_genotypes
-        )
-        grouped_reads = self._group_reads(reads, self._supplementary_distance_threshold)
->>>>>>> 87faeab6
         readset = self._make_readset_from_grouped_reads(grouped_reads)
         return readset
 
